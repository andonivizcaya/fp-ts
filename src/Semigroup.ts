--- conflicted
+++ resolved
@@ -258,7 +258,6 @@
 // -------------------------------------------------------------------------------------
 
 /**
-<<<<<<< HEAD
  * Use `void` module instead.
  *
  * @category instances
@@ -268,10 +267,7 @@
 export const semigroupVoid: Semigroup<void> = constant<void>(undefined)
 
 /**
- * Use `object.getAssignSemigroup` instead.
-=======
  * Use [`getAssignSemigroup`](./struct.ts.html#getAssignSemigroup) instead.
->>>>>>> e33bf40b
  *
  * @category instances
  * @since 2.0.0
