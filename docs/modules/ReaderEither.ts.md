--- conflicted
+++ resolved
@@ -48,13 +48,13 @@
   - [fromEitherK](#fromeitherk)
   - [fromOptionK](#fromoptionk)
   - [fromReaderK](#fromreaderk)
-  - [local](#local)
   - [orElse](#orelse)
   - [orElseFirst](#orelsefirst)
   - [orElseFirstW](#orelsefirstw)
   - [orElseW](#orelsew)
   - [orLeft](#orleft)
   - [swap](#swap)
+  - [~~local~~](#local)
 - [constructors](#constructors)
   - [ask](#ask)
   - [asks](#asks)
@@ -509,19 +509,6 @@
 
 Added in v2.11.0
 
-## local
-
-Changes the value of the local context during the execution of the action `ma` (similar to `Contravariant`'s
-`contramap`).
-
-**Signature**
-
-```ts
-export declare const local: <R2, R1>(f: (r2: R2) => R1) => <E, A>(ma: ReaderEither<R1, E, A>) => ReaderEither<R2, E, A>
-```
-
-Added in v2.0.0
-
 ## orElse
 
 **Signature**
@@ -584,16 +571,24 @@
 
 Added in v2.11.0
 
-<<<<<<< HEAD
 ## swap
-=======
+
+**Signature**
+
+```ts
+export declare const swap: <R, E, A>(ma: ReaderEither<R, E, A>) => ReaderEither<R, A, E>
+```
+
+Added in v2.0.0
+
+## ~~local~~
+
 Use [`local`](./Reader.ts.html#local) instead.
->>>>>>> e33bf40b
-
-**Signature**
-
-```ts
-export declare const swap: <R, E, A>(ma: ReaderEither<R, E, A>) => ReaderEither<R, A, E>
+
+**Signature**
+
+```ts
+export declare const local: <R2, R1>(f: (r2: R2) => R1) => <E, A>(ma: ReaderEither<R1, E, A>) => ReaderEither<R2, E, A>
 ```
 
 Added in v2.0.0
