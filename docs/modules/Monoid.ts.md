---
title: Monoid.ts
nav_order: 64
parent: Modules
---

## Monoid overview

`Monoid` extends the power of `Semigroup` by providing an additional `empty` value.

```ts
interface Semigroup<A> {
  readonly concat: (x: A, y: A) => A
}

interface Monoid<A> extends Semigroup<A> {
  readonly empty: A
}
```

This `empty` value should be an identity for the `concat` operation, which means the following equalities hold for any choice of `x`.

```ts
concat(x, empty) = concat(empty, x) = x
```

Many types that form a `Semigroup` also form a `Monoid`, such as `number`s (with `0`) and `string`s (with `''`).

```ts
import { Monoid } from 'fp-ts/Monoid'

const monoidString: Monoid<string> = {
  concat: (x, y) => x + y,
  empty: '',
}
```

_Adapted from https://typelevel.org/cats_

Added in v2.0.0

---

<h2 class="text-delta">Table of contents</h2>

- [combinators](#combinators)
  - [reverse](#reverse)
  - [struct](#struct)
  - [tuple](#tuple)
  - [~~getDualMonoid~~](#getdualmonoid)
  - [~~getStructMonoid~~](#getstructmonoid)
  - [~~getTupleMonoid~~](#gettuplemonoid)
- [constructors](#constructors)
  - [max](#max)
  - [min](#min)
  - [~~getJoinMonoid~~](#getjoinmonoid)
  - [~~getMeetMonoid~~](#getmeetmonoid)
- [instances](#instances)
  - [~~getEndomorphismMonoid~~](#getendomorphismmonoid)
  - [~~getFunctionMonoid~~](#getfunctionmonoid)
  - [~~monoidAll~~](#monoidall)
  - [~~monoidAny~~](#monoidany)
  - [~~monoidProduct~~](#monoidproduct)
  - [~~monoidString~~](#monoidstring)
  - [~~monoidSum~~](#monoidsum)
  - [~~monoidVoid~~](#monoidvoid)
- [type classes](#type-classes)
  - [Monoid (interface)](#monoid-interface)
- [utils](#utils)
  - [concatAll](#concatall)
  - [~~fold~~](#fold)

---

# combinators

## reverse

The dual of a `Monoid`, obtained by swapping the arguments of `concat`.

**Signature**

```ts
export declare const reverse: <A>(M: Monoid<A>) => Monoid<A>
```

**Example**

```ts
import { reverse } from 'fp-ts/Monoid'
import * as S from 'fp-ts/string'

assert.deepStrictEqual(reverse(S.Monoid).concat('a', 'b'), 'ba')
```

Added in v2.10.0

## struct

Given a struct of monoids returns a monoid for the struct.

**Signature**

```ts
export declare const struct: <A>(monoids: { [K in keyof A]: Monoid<A[K]> }) => Monoid<{ readonly [K in keyof A]: A[K] }>
```

**Example**

```ts
import { struct } from 'fp-ts/Monoid'
import * as N from 'fp-ts/number'

interface Point {
  readonly x: number
  readonly y: number
}

const M = struct<Point>({
  x: N.MonoidSum,
  y: N.MonoidSum,
})

assert.deepStrictEqual(M.concat({ x: 1, y: 2 }, { x: 3, y: 4 }), { x: 4, y: 6 })
```

Added in v2.10.0

## tuple

Given a tuple of monoids returns a monoid for the tuple.

**Signature**

```ts
export declare const tuple: <A extends readonly unknown[]>(
  ...monoids: { [K in keyof A]: Monoid<A[K]> }
) => Monoid<Readonly<A>>
```

**Example**

```ts
import { tuple } from 'fp-ts/Monoid'
import * as B from 'fp-ts/boolean'
import * as N from 'fp-ts/number'
import * as S from 'fp-ts/string'

const M1 = tuple(S.Monoid, N.MonoidSum)
assert.deepStrictEqual(M1.concat(['a', 1], ['b', 2]), ['ab', 3])

const M2 = tuple(S.Monoid, N.MonoidSum, B.MonoidAll)
assert.deepStrictEqual(M2.concat(['a', 1, true], ['b', 2, false]), ['ab', 3, false])
```

Added in v2.10.0

## ~~getDualMonoid~~

Use [`reverse`](#reverse) instead.

**Signature**

```ts
export declare const getDualMonoid: <A>(M: Monoid<A>) => Monoid<A>
```

Added in v2.0.0

## ~~getStructMonoid~~

Use [`struct`](#struct) instead.

**Signature**

```ts
export declare const getStructMonoid: <O extends Readonly<Record<string, any>>>(
  monoids: { [K in keyof O]: Monoid<O[K]> }
) => Monoid<O>
```

Added in v2.0.0

## ~~getTupleMonoid~~

Use [`tuple`](#tuple) instead.

**Signature**

```ts
export declare const getTupleMonoid: <T extends readonly Monoid<any>[]>(
  ...monoids: T
) => Monoid<{ [K in keyof T]: T[K] extends Se.Semigroup<infer A> ? A : never }>
```

Added in v2.0.0

# constructors

## max

Get a monoid where `concat` will return the maximum, based on the provided bounded order.

The `empty` value is the `bottom` value.

**Signature**

```ts
export declare const max: <A>(B: Bounded<A>) => Monoid<A>
```

**Example**

```ts
import * as N from 'fp-ts/number'
import * as M from 'fp-ts/Monoid'

const M1 = M.max(N.Bounded)

assert.deepStrictEqual(M1.concat(1, 2), 2)
```

Added in v2.10.0

## min

Get a monoid where `concat` will return the minimum, based on the provided bounded order.

The `empty` value is the `top` value.

**Signature**

```ts
export declare const min: <A>(B: Bounded<A>) => Monoid<A>
```

**Example**

```ts
import * as N from 'fp-ts/number'
import * as M from 'fp-ts/Monoid'

const M1 = M.min(N.Bounded)

assert.deepStrictEqual(M1.concat(1, 2), 1)
```

Added in v2.10.0

## ~~getJoinMonoid~~

Use [`max`](#max) instead.

**Signature**

```ts
export declare const getJoinMonoid: <A>(B: Bounded<A>) => Monoid<A>
```

Added in v2.0.0

## ~~getMeetMonoid~~

Use [`min`](#min) instead.

**Signature**

```ts
export declare const getMeetMonoid: <A>(B: Bounded<A>) => Monoid<A>
```

Added in v2.0.0

# instances

## ~~getEndomorphismMonoid~~

<<<<<<< HEAD
Use `Endomorphism` module instead. **Note**. The execution order in the `Endomorphism` module is reversed.
=======
Use [`getEndomorphismMonoid`](./function.ts.html#getEndomorphismMonoid) instead.

**Note**. The execution order in [`getEndomorphismMonoid`](./function.ts.html#getEndomorphismMonoid) is reversed.
>>>>>>> e33bf40b

**Signature**

```ts
export declare const getEndomorphismMonoid: <A = never>() => Monoid<Endomorphism<A>>
```

Added in v2.0.0

## ~~getFunctionMonoid~~

Use [`getMonoid`](./function.ts.html#getMonoid) instead.

**Signature**

```ts
export declare const getFunctionMonoid: <M>(M: Monoid<M>) => <A = never>() => Monoid<(a: A) => M>
```

Added in v2.0.0

## ~~monoidAll~~

Use [`MonoidAll`](./boolean.ts.html#monoidall) instead.

**Signature**

```ts
export declare const monoidAll: Monoid<boolean>
```

Added in v2.0.0

## ~~monoidAny~~

Use [`MonoidAny`](./boolean.ts.html#MonoidAny) instead.

**Signature**

```ts
export declare const monoidAny: Monoid<boolean>
```

Added in v2.0.0

## ~~monoidProduct~~

Use [`MonoidProduct`](./number.ts.html#MonoidProduct) instead.

**Signature**

```ts
export declare const monoidProduct: Monoid<number>
```

Added in v2.0.0

## ~~monoidString~~

Use [`Monoid`](./string.ts.html#Monoid) instead.

**Signature**

```ts
export declare const monoidString: Monoid<string>
```

Added in v2.0.0

## ~~monoidSum~~

Use [`MonoidSum`](./number.ts.html#MonoidSum) instead.

**Signature**

```ts
export declare const monoidSum: Monoid<number>
```

Added in v2.0.0

## ~~monoidVoid~~

Use `void` module instead.

**Signature**

```ts
export declare const monoidVoid: Monoid<void>
```

Added in v2.0.0

# type classes

## Monoid (interface)

**Signature**

```ts
export interface Monoid<A> extends Se.Semigroup<A> {
  readonly empty: A
}
```

Added in v2.0.0

# utils

## concatAll

Given a sequence of `as`, concat them and return the total.

If `as` is empty, return the monoid `empty` value.

**Signature**

```ts
export declare const concatAll: <A>(M: Monoid<A>) => (as: readonly A[]) => A
```

**Example**

```ts
import { concatAll } from 'fp-ts/Monoid'
import * as N from 'fp-ts/number'

assert.deepStrictEqual(concatAll(N.MonoidSum)([1, 2, 3]), 6)
assert.deepStrictEqual(concatAll(N.MonoidSum)([]), 0)
```

Added in v2.10.0

## ~~fold~~

Use [`concatAll`](#concatall) instead.

**Signature**

```ts
export declare const fold: <A>(M: Monoid<A>) => (as: readonly A[]) => A
```

Added in v2.0.0<|MERGE_RESOLUTION|>--- conflicted
+++ resolved
@@ -275,13 +275,9 @@
 
 ## ~~getEndomorphismMonoid~~
 
-<<<<<<< HEAD
-Use `Endomorphism` module instead. **Note**. The execution order in the `Endomorphism` module is reversed.
-=======
 Use [`getEndomorphismMonoid`](./function.ts.html#getEndomorphismMonoid) instead.
 
 **Note**. The execution order in [`getEndomorphismMonoid`](./function.ts.html#getEndomorphismMonoid) is reversed.
->>>>>>> e33bf40b
 
 **Signature**
 
@@ -365,7 +361,7 @@
 
 ## ~~monoidVoid~~
 
-Use `void` module instead.
+Use [`Monoid`](./void.ts.html#monoid) instead.
 
 **Signature**
 
